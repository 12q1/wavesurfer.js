import Drawer from './drawer';
import * as util from './util';
import CanvasEntry from './drawer.canvasentry';

/**
 * MultiCanvas renderer for wavesurfer. Is currently the default and sole
 * builtin renderer.
 *
 * A `MultiCanvas` consists of one or more `CanvasEntry` instances, depending
 * on the zoom level.
 */
export default class MultiCanvas extends Drawer {
    /**
     * @param {HTMLElement} container The container node of the wavesurfer instance
     * @param {WavesurferParams} params The wavesurfer initialisation options
     */
    constructor(container, params) {
        super(container, params);

        /**
         * @type {number}
         */
        this.maxCanvasWidth = params.maxCanvasWidth;

        /**
         * @type {number}
         */
        this.maxCanvasElementWidth = Math.round(
            params.maxCanvasWidth / params.pixelRatio
        );

        /**
         * Whether or not the progress wave is rendered. If the `waveColor`
         * and `progressColor` are the same color it is not.
         *
         * @type {boolean}
         */
        this.hasProgressCanvas = params.waveColor != params.progressColor;

        /**
         * @type {number}
         */
        this.halfPixel = 0.5 / params.pixelRatio;

        /**
         * List of `CanvasEntry` instances.
         *
         * @type {Array}
         */
        this.canvases = [];

        /**
         * @type {HTMLElement}
         */
        this.progressWave = null;

        /**
         * Class used to generate entries.
         *
         * @type {function}
         */
        this.EntryClass = CanvasEntry;

        /**
         * Canvas 2d context attributes.
         *
         * @type {object}
         */
        this.canvasContextAttributes = params.drawingContextAttributes;

        /**
         * Overlap added between entries to prevent vertical white stripes
         * between `canvas` elements.
         *
         * @type {number}
         */
        this.overlap = 2 * Math.ceil(params.pixelRatio / 2);

        /**
         * The radius of the wave bars. Makes bars rounded
         *
         * @type {number}
         */
        this.barRadius = params.barRadius || 0;

        /**
         * @private
         * @type {IntersectionObserver}
         */
        this.intersectionObserver = null;

        /**
         * @private
         * @type {boolean}
         */
        this.supportsIntersectionObserver = 'IntersectionObserver' in window;
    }

    /**
     * Initialize the drawer
     */
    init() {
        if (this.supportsIntersectionObserver) {
            // observe canvas entry intersections
            const intersectionOptions = {
                root: this.wrapper,
                rootMargin: '0px',
                threshold: 0.001
            };
            this.intersectionObserver = new IntersectionObserver(
                entries => this.onIntersectionChange(entries),
                intersectionOptions
            );
        }

        this.createWrapper();
        this.createElements();
    }

    /**
     * Create the canvas elements and style them
     *
     */
    createElements() {
        this.progressWave = this.wrapper.appendChild(
            this.style(document.createElement('wave'), {
                position: 'absolute',
                zIndex: 3,
                left: 0,
                top: 0,
                bottom: 0,
                overflow: 'hidden',
                width: '0',
                display: 'none',
                boxSizing: 'border-box',
                borderRightStyle: 'solid',
                pointerEvents: 'none'
            })
        );

        this.addCanvas();
        this.updateCursor();
    }

    /**
     * Update cursor style
     */
    updateCursor() {
        this.style(this.progressWave, {
            borderRightWidth: this.params.cursorWidth + 'px',
            borderRightColor: this.params.cursorColor
        });
    }

    /**
     * Adjust to the updated size by adding or removing canvases
     */
    updateSize() {
        const totalWidth = Math.round(this.width / this.params.pixelRatio);
        const requiredCanvases = Math.ceil(
            totalWidth / (this.maxCanvasElementWidth + this.overlap)
        );

        // add required canvases
        while (this.canvases.length < requiredCanvases) {
            this.addCanvas();
        }

        // remove older existing canvases, if any
        while (this.canvases.length > requiredCanvases) {
            this.removeCanvas();
        }

        let canvasWidth = this.maxCanvasWidth + this.overlap;
        const lastCanvas = this.canvases.length - 1;
        this.canvases.forEach((entry, i) => {
            // reset entry
            entry.renderComplete = false;
            entry.cachedCoordinates = null;

            if (i == lastCanvas) {
                canvasWidth = this.width - this.maxCanvasWidth * lastCanvas;
            }
            this.updateDimensions(entry, canvasWidth, this.height);

            entry.clearWave();
        });
    }

    /**
     * Add a canvas to the canvas list
     *
     */
    addCanvas() {
        const leftOffset = this.maxCanvasElementWidth * this.canvases.length;
        const entry = new this.EntryClass();
        entry.canvasContextAttributes = this.canvasContextAttributes;
        entry.hasProgressCanvas = this.hasProgressCanvas;
        entry.halfPixel = this.halfPixel;
        entry.usesIntersectionObserver = this.supportsIntersectionObserver;

        // wave
        entry.initWave(
            this.wrapper.appendChild(
                this.style(document.createElement('canvas'), {
                    position: 'absolute',
                    zIndex: 2,
                    left: leftOffset + 'px',
                    top: 0,
                    bottom: 0,
                    height: '100%',
                    pointerEvents: 'none'
                })
            )
        );

        // progress
        if (this.hasProgressCanvas) {
            entry.initProgress(
                this.progressWave.appendChild(
                    this.style(document.createElement('canvas'), {
                        position: 'absolute',
                        left: leftOffset + 'px',
                        top: 0,
                        bottom: 0,
                        height: '100%'
                    })
                )
            );
        }

        if (this.intersectionObserver) {
            // start observing intersections
            this.intersectionObserver.observe(entry.wave);
        }

        this.canvases.push(entry);
    }

    /**
     * Pop single canvas from the list
     *
     */
    removeCanvas() {
        let lastEntry = this.canvases[this.canvases.length - 1];

        if (this.intersectionObserver) {
            // stop observing
            this.intersectionObserver.unobserve(lastEntry.wave);
        }

        // wave
        lastEntry.wave.parentElement.removeChild(lastEntry.wave);

        // progress
        if (this.hasProgressCanvas) {
            lastEntry.progress.parentElement.removeChild(lastEntry.progress);
        }

        // cleanup
        if (lastEntry) {
            lastEntry.destroy();
            lastEntry = null;
        }

        this.canvases.pop();
    }

    /**
     * Update the dimensions of a canvas element
     *
     * @param {CanvasEntry} entry Target entry
     * @param {number} width The new width of the element
     * @param {number} height The new height of the element
     */
    updateDimensions(entry, width, height) {
        const elementWidth = Math.round(width / this.params.pixelRatio);
        const totalWidth = Math.round(this.width / this.params.pixelRatio);

        // update canvas dimensions
        entry.updateDimensions(elementWidth, totalWidth, width, height);

        // style element
        this.style(this.progressWave, { display: 'block' });
    }

    /**
     * Clear the whole multi-canvas
     */
    clearWave() {
        util.frame(() => {
            this.canvases.forEach(entry => entry.clearWave());
        })();
    }

    /**
     * Draw a waveform with bars
     *
     * @param {number[]|Number.<Array[]>} peaks Can also be an array of arrays
     * for split channel rendering
     * @param {number} channelIndex The index of the current channel. Normally
     * should be 0. Must be an integer.
     * @param {number} start The x-offset of the beginning of the area that
     * should be rendered
     * @param {number} end The x-offset of the end of the area that should be
     * rendered
     * @returns {void}
     */
    drawBars(peaks, channelIndex, start, end) {
        return this.prepareDraw(
            peaks,
            channelIndex,
            start,
            end,
            ({ absmax, hasMinVals, height, offsetY, halfH, peaks }) => {
                // if drawBars was called within ws.empty we don't pass a start and
                // don't want anything to happen
                if (start === undefined) {
                    return;
                }
                // Skip every other value if there are negatives.
                const peakIndexScale = hasMinVals ? 2 : 1;
                const length = peaks.length / peakIndexScale;
                const bar = this.params.barWidth * this.params.pixelRatio;
                const gap =
                    this.params.barGap === null
                        ? Math.max(this.params.pixelRatio, ~~(bar / 2))
                        : Math.max(
                              this.params.pixelRatio,
                              this.params.barGap * this.params.pixelRatio
                          );
                const step = bar + gap;

                const scale = length / this.width;
                const first = start;
                const last = end;
                let i = first;

                for (i; i < last; i += step) {
                    const peak =
                        peaks[Math.floor(i * scale * peakIndexScale)] || 0;
                    let h = Math.round((peak / absmax) * halfH);

                    /* in case of silences, allow the user to specify that we
                     * always draw *something* (normally a 1px high bar) */
                    if (h == 0 && this.params.barMinHeight)
                        h = this.params.barMinHeight;

                    this.fillRect(
                        i + this.halfPixel,
                        halfH - h + offsetY,
                        bar + this.halfPixel,
                        h * 2,
                        this.barRadius
                    );
                }
            }
        );
    }

    /**
     * Draw a waveform
     *
     * @param {number[]|Number.<Array[]>} peaks Can also be an array of arrays
     * for split channel rendering
     * @param {number} channelIndex The index of the current channel. Normally
     * should be 0
     * @param {number?} start The x-offset of the beginning of the area that
     * should be rendered (If this isn't set only a flat line is rendered)
     * @param {number?} end The x-offset of the end of the area that should be
     * rendered
     * @returns {void}
     */
    drawWave(peaks, channelIndex, start, end) {
        return this.prepareDraw(
            peaks,
            channelIndex,
            start,
            end,
            ({ absmax, hasMinVals, height, offsetY, halfH, peaks, channelIndex }) => {
                if (!hasMinVals) {
                    const reflectedPeaks = [];
                    const len = peaks.length;
                    let i = 0;
                    for (i; i < len; i++) {
                        reflectedPeaks[2 * i] = peaks[i];
                        reflectedPeaks[2 * i + 1] = -peaks[i];
                    }
                    peaks = reflectedPeaks;
                }

                // if drawWave was called within ws.empty we don't pass a start and
                // end and simply want a flat line
                if (start !== undefined) {
                    this.drawLine(peaks, absmax, halfH, offsetY, start, end, channelIndex);
                }

                // always draw a median line
                this.fillRect(
                    0,
                    halfH + offsetY - this.halfPixel,
                    this.width,
                    this.halfPixel,
                    this.barRadius
                );
            }
        );
    }

    /**
     * Tell the canvas entries to render their portion of the waveform
     *
     * @param {number[]} peaks Peaks data
     * @param {number} absmax Maximum peak value (absolute)
     * @param {number} halfH Half the height of the waveform
     * @param {number} offsetY Offset to the top
     * @param {number} start The x-offset of the beginning of the area that
     * should be rendered
     * @param {number} end The x-offset of the end of the area that
     * should be rendered
     * @param {channelIndex} channelIndex The channel index of the line drawn
     */
<<<<<<< HEAD
    drawLine(peaks, absmax, halfH, offsetY, start, end) {
        this.canvases.forEach(entry => {
            this.setFillStyles(entry);

=======
    drawLine(peaks, absmax, halfH, offsetY, start, end, channelIndex) {
       const { waveColor, progressColor } = this.params.splitChannelsOptions.channelColors[channelIndex] || {};
        this.canvases.forEach((entry, i) => {
            this.setFillStyles(entry, waveColor, progressColor);
>>>>>>> 9d64ccf2
            entry.drawLines(peaks, absmax, halfH, offsetY, start, end);
        });
    }

    /**
     * Draw a rectangle on the multi-canvas
     *
     * @param {number} x X-position of the rectangle
     * @param {number} y Y-position of the rectangle
     * @param {number} width Width of the rectangle
     * @param {number} height Height of the rectangle
     * @param {number} radius Radius of the rectangle
     */
    fillRect(x, y, width, height, radius) {
        const startCanvas = Math.floor(x / this.maxCanvasWidth);
        const endCanvas = Math.min(
            Math.ceil((x + width) / this.maxCanvasWidth) + 1,
            this.canvases.length
        );
        let i = startCanvas;
        for (i; i < endCanvas; i++) {
            const entry = this.canvases[i];
            const leftOffset = i * this.maxCanvasWidth;

            const intersection = {
                x1: Math.max(x, i * this.maxCanvasWidth),
                y1: y,
                x2: Math.min(
                    x + width,
                    i * this.maxCanvasWidth + entry.wave.width
                ),
                y2: y + height
            };

            if (intersection.x1 < intersection.x2) {
                this.setFillStyles(entry);

                entry.fillRects(
                    intersection.x1 - leftOffset,
                    intersection.y1,
                    intersection.x2 - intersection.x1,
                    intersection.y2 - intersection.y1,
                    radius
                );
            }
        }
    }

    /**
     * Returns whether to hide the channel from being drawn based on params.
     *
     * @param {number} channelIndex The index of the current channel.
     * @returns {bool} True to hide the channel, false to draw.
     */
    hideChannel(channelIndex) {
        return this.params.splitChannels && this.params.splitChannelsOptions.filterChannels.includes(channelIndex);
    }

    /**
     * Performs preparation tasks and calculations which are shared by `drawBars`
     * and `drawWave`
     *
     * @param {number[]|Number.<Array[]>} peaks Can also be an array of arrays for
     * split channel rendering
     * @param {number} channelIndex The index of the current channel. Normally
     * should be 0
     * @param {number?} start The x-offset of the beginning of the area that
     * should be rendered. If this isn't set only a flat line is rendered
     * @param {number?} end The x-offset of the end of the area that should be
     * rendered
     * @param {function} fn The render function to call, e.g. `drawWave`
     * @param {number} drawIndex The index of the current channel after filtering.
     * @returns {void}
     */
    prepareDraw(peaks, channelIndex, start, end, fn, drawIndex) {
        return util.frame(() => {
            // Split channels and call this function with the channelIndex set
            if (peaks[0] instanceof Array) {
                const channels = peaks;

                if (this.params.splitChannels) {
                    const filteredChannels =  channels.filter((c, i) => !this.hideChannel(i));
                    if (!this.params.splitChannelsOptions.overlay) {
                        this.setHeight(
                            Math.max(filteredChannels.length, 1) *
                                this.params.height *
                                this.params.pixelRatio
                        );
                    }

                    return channels.forEach((channelPeaks, i) =>
                        this.prepareDraw(channelPeaks, i, start, end, fn, filteredChannels.indexOf(channelPeaks))
                    );
                }
                peaks = channels[0];
            }

            // Return and do not draw channel peaks if hidden.
            if (this.hideChannel(channelIndex)) {
                return;
            }

            // calculate maximum modulation value, either from the barHeight
            // parameter or if normalize=true from the largest value in the peak
            // set
            let absmax = 1 / this.params.barHeight;
            if (this.params.normalize) {
                const max = util.max(peaks);
                const min = util.min(peaks);
                absmax = -min > max ? -min : max;
            }

            // Bar wave draws the bottom only as a reflection of the top,
            // so we don't need negative values
            const hasMinVals = [].some.call(peaks, val => val < 0);
            const height = this.params.height * this.params.pixelRatio;
            const offsetY = height * drawIndex || 0;
            const halfH = height / 2;

            return fn({
                absmax: absmax,
                hasMinVals: hasMinVals,
                height: height,
                offsetY: offsetY,
                halfH: halfH,
                peaks: peaks,
                channelIndex: channelIndex,
            });
        })();
    }

    /**
     * Set the fill styles for a certain entry (wave and progress)
     *
     * @param {CanvasEntry} entry Target entry
     * @param {string} waveColor Wave color to draw this entry
     * @param {string} progressColor Progress color to draw this entry
     */
    setFillStyles(entry, waveColor = this.params.waveColor, progressColor = this.params.progressColor) {
        entry.setFillStyles(waveColor, progressColor);
    }

    /**
     * Called when an entry intersection goes above or below threshold.
     *
     * @param {array} entries
     * @private
     */
    onIntersectionChange(entries) {
        entries.forEach(entry => {
            let canvasEntry = this.getCanvasEntryByElement(entry.target);
            canvasEntry.intersecting = entry.isIntersecting;

            // entry is visible in view-port
            if (entry.isIntersecting === true) {
                // render content
                canvasEntry.drawLinesFromCache();
            }
        });
    }

    /**
     * Find `CanvasEntry` by HTML element.
     *
     * @private
     * @param {HTMLCanvasElement} element
     * @return {CanvasEntry} The canvas entry associated with `element`.
     */
    getCanvasEntryByElement(element) {
        return this.canvases.find(entry => entry.wave == element);
    }

    /**
     * Return image data of the multi-canvas
     *
     * When using a `type` of `'blob'`, this will return a `Promise`.
     *
     * @param {string} format='image/png' An optional value of a format type.
     * @param {number} quality=0.92 An optional value between 0 and 1.
     * @param {string} type='dataURL' Either 'dataURL' or 'blob'.
     * @return {string|string[]|Promise} When using the default `'dataURL'`
     * `type` this returns a single data URL or an array of data URLs,
     * one for each canvas. When using the `'blob'` `type` this returns a
     * `Promise` that resolves with an array of `Blob` instances, one for each
     * canvas.
     */
    getImage(format, quality, type) {
        if (type === 'blob') {
            return Promise.all(
                this.canvases.map(entry => {
                    return entry.getImage(format, quality, type);
                })
            );
        } else if (type === 'dataURL') {
            let images = this.canvases.map(entry =>
                entry.getImage(format, quality, type)
            );
            return images.length > 1 ? images : images[0];
        }
    }

    /**
     * Render the new progress
     *
     * @param {number} position X-offset of progress position in pixels
     */
    updateProgress(position) {
        this.style(this.progressWave, { width: position + 'px' });
    }
}<|MERGE_RESOLUTION|>--- conflicted
+++ resolved
@@ -420,17 +420,10 @@
      * should be rendered
      * @param {channelIndex} channelIndex The channel index of the line drawn
      */
-<<<<<<< HEAD
-    drawLine(peaks, absmax, halfH, offsetY, start, end) {
-        this.canvases.forEach(entry => {
-            this.setFillStyles(entry);
-
-=======
     drawLine(peaks, absmax, halfH, offsetY, start, end, channelIndex) {
-       const { waveColor, progressColor } = this.params.splitChannelsOptions.channelColors[channelIndex] || {};
+        const { waveColor, progressColor } = this.params.splitChannelsOptions.channelColors[channelIndex] || {};
         this.canvases.forEach((entry, i) => {
             this.setFillStyles(entry, waveColor, progressColor);
->>>>>>> 9d64ccf2
             entry.drawLines(peaks, absmax, halfH, offsetY, start, end);
         });
     }
